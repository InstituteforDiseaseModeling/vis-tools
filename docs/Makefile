# Makefile for Sphinx documentation
#

# You can set these variables from the command line.
SPHINXOPTS    = -W
SPHINXBUILD   = sphinx-build
PAPER         =
BUILDDIR      = _build

# Internal variables.
PAPEROPT_a4     = -D latex_paper_size=a4
PAPEROPT_letter = -D latex_paper_size=letter
ALLSPHINXOPTS   = -d $(BUILDDIR)/doctrees $(PAPEROPT_$(PAPER)) $(SPHINXOPTS) .
# the i18n builder cannot share the environment and doctrees with the others
I18NSPHINXOPTS  = $(PAPEROPT_$(PAPER)) $(SPHINXOPTS) .

.PHONY: help
help:
	@echo "Please use \`make <target>' where <target> is one of"
	@echo "  html       to make standalone HTML files"
	@echo "  dirhtml    to make HTML files named index.html in directories"
	@echo "  singlehtml to make a single large HTML file"
	@echo "  pickle     to make pickle files"
	@echo "  json       to make JSON files"
	@echo "  htmlhelp   to make HTML files and a HTML help project"
	@echo "  qthelp     to make HTML files and a qthelp project"
	@echo "  applehelp  to make an Apple Help Book"
	@echo "  devhelp    to make HTML files and a Devhelp project"
	@echo "  epub       to make an epub"
	@echo "  epub3      to make an epub3"
	@echo "  latex      to make LaTeX files, you can set PAPER=a4 or PAPER=letter"
	@echo "  latexpdf   to make LaTeX files and run them through pdflatex"
	@echo "  latexpdfja to make LaTeX files and run them through platex/dvipdfmx"
	@echo "  text       to make text files"
	@echo "  man        to make manual pages"
	@echo "  texinfo    to make Texinfo files"
	@echo "  info       to make Texinfo files and run them through makeinfo"
	@echo "  gettext    to make PO message catalogs"
	@echo "  changes    to make an overview of all changed/added/deprecated items"
	@echo "  xml        to make Docutils-native XML files"
	@echo "  pseudoxml  to make pseudoxml-XML files for display purposes"
	@echo "  linkcheck  to check all external links for integrity"
	@echo "  doctest    to run all doctests embedded in the documentation (if enabled)"
	@echo "  coverage   to run coverage check of the documentation (if enabled)"
	@echo "  dummy      to check syntax errors of document sources"

.PHONY: clean
clean:
	rm -rf $(BUILDDIR)/*
	rm -rf vis_tools*.rst modules.rst

.PHONY: generate-api

generate-api:
<<<<<<< HEAD
	-rm vis_tools.rst
	sphinx-apidoc -f -e -M -o . ../vis_tools
=======
	-rm modules.rst vis_tools_index.rst
	sphinx-apidoc -f -e -o . ../vis_tools
	mv modules.rst vis_tools_index.rst
>>>>>>> 154710fb


.PHONY: html
html: 
	$(SPHINXBUILD) -b html $(ALLSPHINXOPTS) $(BUILDDIR)/html
	@echo
	@echo "Build finished. The HTML pages are in $(BUILDDIR)/html."


.PHONY: dirhtml
dirhtml: 
	$(SPHINXBUILD) -b dirhtml $(ALLSPHINXOPTS) $(BUILDDIR)/dirhtml
	@echo
	@echo "Build finished. The HTML pages are in $(BUILDDIR)/dirhtml."

.PHONY: singlehtml
singlehtml: 
	$(SPHINXBUILD) -b singlehtml $(ALLSPHINXOPTS) $(BUILDDIR)/singlehtml
	@echo
	@echo "Build finished. The HTML page is in $(BUILDDIR)/singlehtml."

.PHONY: pickle
pickle: 
	$(SPHINXBUILD) -b pickle $(ALLSPHINXOPTS) $(BUILDDIR)/pickle
	@echo
	@echo "Build finished; now you can process the pickle files."

.PHONY: json
json: 
	$(SPHINXBUILD) -b json $(ALLSPHINXOPTS) $(BUILDDIR)/json
	@echo
	@echo "Build finished; now you can process the JSON files."

.PHONY: htmlhelp
htmlhelp: 
	$(SPHINXBUILD) -b htmlhelp $(ALLSPHINXOPTS) $(BUILDDIR)/htmlhelp
	@echo
	@echo "Build finished; now you can run HTML Help Workshop with the" \
	      ".hhp project file in $(BUILDDIR)/htmlhelp."

.PHONY: qthelp
qthelp: 
	$(SPHINXBUILD) -b qthelp $(ALLSPHINXOPTS) $(BUILDDIR)/qthelp
	@echo
	@echo "Build finished; now you can run "qcollectiongenerator" with the" \
	      ".qhcp project file in $(BUILDDIR)/qthelp, like this:"
	@echo "# qcollectiongenerator $(BUILDDIR)/qthelp/IDMDocumentation.qhcp"
	@echo "To view the help file:"
	@echo "# assistant -collectionFile $(BUILDDIR)/qthelp/IDMDocumentation.qhc"

.PHONY: applehelp
applehelp: 
	$(SPHINXBUILD) -b applehelp $(ALLSPHINXOPTS) $(BUILDDIR)/applehelp
	@echo
	@echo "Build finished. The help book is in $(BUILDDIR)/applehelp."
	@echo "N.B. You won't be able to view it unless you put it in" \
	      "~/Library/Documentation/Help or install it in your application" \
	      "bundle."

.PHONY: devhelp
devhelp: 
	$(SPHINXBUILD) -b devhelp $(ALLSPHINXOPTS) $(BUILDDIR)/devhelp
	@echo
	@echo "Build finished."
	@echo "To view the help file:"
	@echo "# mkdir -p $$HOME/.local/share/devhelp/IDMDocumentation"
	@echo "# ln -s $(BUILDDIR)/devhelp $$HOME/.local/share/devhelp/IDMDocumentation"
	@echo "# devhelp"

.PHONY: epub
epub:
	$(SPHINXBUILD) -b epub $(ALLSPHINXOPTS) $(BUILDDIR)/epub
	@echo
	@echo "Build finished. The epub file is in $(BUILDDIR)/epub."

.PHONY: epub3
epub3:
	$(SPHINXBUILD) -b epub3 $(ALLSPHINXOPTS) $(BUILDDIR)/epub3
	@echo
	@echo "Build finished. The epub3 file is in $(BUILDDIR)/epub3."

.PHONY: latex
latex: 
	$(SPHINXBUILD) -b latex $(ALLSPHINXOPTS) $(BUILDDIR)/latex
	@echo
	@echo "Build finished; the LaTeX files are in $(BUILDDIR)/latex."
	@echo "Run \`make' in that directory to run these through (pdf)latex" \
	      "(use \`make latexpdf' here to do that automatically)."

.PHONY: latexpdf
latexpdf: 
	$(SPHINXBUILD) -b latex $(ALLSPHINXOPTS) $(BUILDDIR)/latex
	@echo "Running LaTeX files through pdflatex..."
	$(MAKE) -C $(BUILDDIR)/latex all-pdf
	@echo "pdflatex finished; the PDF files are in $(BUILDDIR)/latex."

.PHONY: latexpdfja
latexpdfja: 
	$(SPHINXBUILD) -b latex $(ALLSPHINXOPTS) $(BUILDDIR)/latex
	@echo "Running LaTeX files through platex and dvipdfmx..."
	$(MAKE) -C $(BUILDDIR)/latex all-pdf-ja
	@echo "pdflatex finished; the PDF files are in $(BUILDDIR)/latex."

.PHONY: text
text: 
	$(SPHINXBUILD) -b text $(ALLSPHINXOPTS) $(BUILDDIR)/text
	@echo
	@echo "Build finished. The text files are in $(BUILDDIR)/text."

.PHONY: man
man:
	$(SPHINXBUILD) -b man $(ALLSPHINXOPTS) $(BUILDDIR)/man
	@echo
	@echo "Build finished. The manual pages are in $(BUILDDIR)/man."

.PHONY: texinfo
texinfo:
	$(SPHINXBUILD) -b texinfo $(ALLSPHINXOPTS) $(BUILDDIR)/texinfo
	@echo
	@echo "Build finished. The Texinfo files are in $(BUILDDIR)/texinfo."
	@echo "Run \`make' in that directory to run these through makeinfo" \
	      "(use \`make info' here to do that automatically)."

.PHONY: info
info: 
	$(SPHINXBUILD) -b texinfo $(ALLSPHINXOPTS) $(BUILDDIR)/texinfo
	@echo "Running Texinfo files through makeinfo..."
	make -C $(BUILDDIR)/texinfo info
	@echo "makeinfo finished; the Info files are in $(BUILDDIR)/texinfo."

.PHONY: gettext
gettext:
	$(SPHINXBUILD) -b gettext $(I18NSPHINXOPTS) $(BUILDDIR)/locale
	@echo
	@echo "Build finished. The message catalogs are in $(BUILDDIR)/locale."

.PHONY: changes
changes:
	$(SPHINXBUILD) -b changes $(ALLSPHINXOPTS) $(BUILDDIR)/changes
	@echo
	@echo "The overview file is in $(BUILDDIR)/changes."

.PHONY: linkcheck
linkcheck:
	$(SPHINXBUILD) -b linkcheck $(ALLSPHINXOPTS) $(BUILDDIR)/linkcheck
	@echo
	@echo "Link check complete; look for any errors in the above output " \
	      "or in $(BUILDDIR)/linkcheck/output.txt."

.PHONY: doctest
doctest:
	$(SPHINXBUILD) -b doctest $(ALLSPHINXOPTS) $(BUILDDIR)/doctest
	@echo "Testing of doctests in the sources finished, look at the " \
	      "results in $(BUILDDIR)/doctest/output.txt."

.PHONY: coverage
coverage:
	$(SPHINXBUILD) -b coverage $(ALLSPHINXOPTS) $(BUILDDIR)/coverage
	@echo "Testing of coverage in the sources finished, look at the " \
	      "results in $(BUILDDIR)/coverage/python.txt."

.PHONY: xml
xml: 
	$(SPHINXBUILD) -b xml $(ALLSPHINXOPTS) $(BUILDDIR)/xml
	@echo
	@echo "Build finished. The XML files are in $(BUILDDIR)/xml."

.PHONY: pseudoxml
pseudoxml: 
	$(SPHINXBUILD) -b pseudoxml $(ALLSPHINXOPTS) $(BUILDDIR)/pseudoxml
	@echo
	@echo "Build finished. The pseudo-XML files are in $(BUILDDIR)/pseudoxml."

.PHONY: dummy
dummy: 
	$(SPHINXBUILD) -b dummy $(ALLSPHINXOPTS) $(BUILDDIR)/dummy
	@echo
	@echo "Build finished. Dummy builder generates no files."<|MERGE_RESOLUTION|>--- conflicted
+++ resolved
@@ -52,15 +52,9 @@
 .PHONY: generate-api
 
 generate-api:
-<<<<<<< HEAD
-	-rm vis_tools.rst
+	-rm modules.rst vis_tools_index.rst
 	sphinx-apidoc -f -e -M -o . ../vis_tools
-=======
-	-rm modules.rst vis_tools_index.rst
-	sphinx-apidoc -f -e -o . ../vis_tools
 	mv modules.rst vis_tools_index.rst
->>>>>>> 154710fb
-
 
 .PHONY: html
 html: 
